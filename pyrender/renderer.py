"""PBR renderer for Python.

Author: Matthew Matl
"""
import sys

import numpy as np
import PIL

from .constants import (RenderFlags, TextAlign, GLTF, BufFlags, TexFlags,
                        ProgramFlags, DEFAULT_Z_FAR, DEFAULT_Z_NEAR,
                        SHADOW_TEX_SZ, MAX_N_LIGHTS)
from .shader_program import ShaderProgramCache
from .material import MetallicRoughnessMaterial, SpecularGlossinessMaterial
from .light import PointLight, SpotLight, DirectionalLight
from .font import FontCache
from .utils import format_color_vector

from OpenGL.GL import *


class Renderer(object):
    """Class for handling all rendering operations on a scene.

    Note
    ----
    This renderer relies on the existence of an OpenGL context and
    does not create one on its own.

    Parameters
    ----------
    viewport_width : int
        Width of the viewport in pixels.
    viewport_height : int
        Width of the viewport height in pixels.
    point_size : float, optional
        Size of points in pixels. Defaults to 1.0.
    """

    def __init__(self, viewport_width, viewport_height, point_size=1.0):
        self.dpscale = 1
        # Scaling needed on retina displays
        if sys.platform == 'darwin':
            self.dpscale = 2

        self.viewport_width = viewport_width
        self.viewport_height = viewport_height
        self.point_size = point_size

        # Optional framebuffer for offscreen renders
        self._main_fb = None
        self._main_cb = None
        self._main_db = None
        self._main_fb_ms = None
        self._main_cb_ms = None
        self._main_db_ms = None
        self._main_fb_dims = (None, None)
        self._shadow_fb = None
        self._latest_znear = DEFAULT_Z_NEAR
        self._latest_zfar = DEFAULT_Z_FAR

        # Shader Program Cache
        self._program_cache = ShaderProgramCache()
        self._font_cache = FontCache()
        self._meshes = set()
        self._mesh_textures = set()
        self._shadow_textures = set()
        self._texture_alloc_idx = 0

    @property
    def viewport_width(self):
        """int : The width of the main viewport, in pixels.
        """
        return self._viewport_width

    @viewport_width.setter
    def viewport_width(self, value):
        self._viewport_width = self.dpscale * value

    @property
    def viewport_height(self):
        """int : The height of the main viewport, in pixels.
        """
        return self._viewport_height

    @viewport_height.setter
    def viewport_height(self, value):
        self._viewport_height = self.dpscale * value

    @property
    def point_size(self):
        """float : The size of screen-space points, in pixels.
        """
        return self._point_size

    @point_size.setter
    def point_size(self, value):
        self._point_size = float(value)

    def render(self, scene, flags, seg_node_map=None):
        """Render a scene with the given set of flags.

        Parameters
        ----------
        scene : :class:`Scene`
            A scene to render.
        flags : int
            A specification from :class:`.RenderFlags`.
        seg_node_map : dict
            A map from :class:`.Node` objects to (3,) colors for each.
            If specified along with flags set to :attr:`.RenderFlags.SEG`,
            the color image will be a segmentation image.

        Returns
        -------
        color_im : (h, w, 3) uint8 or (h, w, 4) uint8
            If :attr:`RenderFlags.OFFSCREEN` is set, the color buffer. This is
            normally an RGB buffer, but if :attr:`.RenderFlags.RGBA` is set,
            the buffer will be a full RGBA buffer.
        depth_im : (h, w) float32
            If :attr:`RenderFlags.OFFSCREEN` is set, the depth buffer
            in linear units.
        """
        # Update context with meshes and textures
        self._update_context(scene, flags)

        # Render necessary shadow maps
        if not bool(flags & RenderFlags.DEPTH_ONLY or flags & RenderFlags.SEG):
            for ln in scene.light_nodes:
                take_pass = False
                if (isinstance(ln.light, DirectionalLight) and
                        bool(flags & RenderFlags.SHADOWS_DIRECTIONAL)):
                    take_pass = True
                elif (isinstance(ln.light, SpotLight) and
                        bool(flags & RenderFlags.SHADOWS_SPOT)):
                    take_pass = True
                elif (isinstance(ln.light, PointLight) and
                        bool(flags & RenderFlags.SHADOWS_POINT)):
                    take_pass = True
                if take_pass:
                    self._shadow_mapping_pass(scene, ln, flags)

        # Make forward pass
        retval = self._forward_pass(scene, flags, seg_node_map=seg_node_map)

        # If necessary, make normals pass
        if flags & (RenderFlags.VERTEX_NORMALS | RenderFlags.FACE_NORMALS):
            self._normals_pass(scene, flags)

        # Update camera settings for retrieving depth buffers
        self._latest_znear = scene.main_camera_node.camera.znear
        self._latest_zfar = scene.main_camera_node.camera.zfar

        return retval

    def render_text(self, text, x, y, font_name='OpenSans-Regular',
                    font_pt=40, color=None, scale=1.0,
                    align=TextAlign.BOTTOM_LEFT):
        """Render text into the current viewport.

        Note
        ----
        This cannot be done into an offscreen buffer.

        Parameters
        ----------
        text : str
            The text to render.
        x : int
            Horizontal pixel location of text.
        y : int
            Vertical pixel location of text.
        font_name : str
            Name of font, from the ``pyrender/fonts`` folder, or
            a path to a ``.ttf`` file.
        font_pt : int
            Height of the text, in font points.
        color : (4,) float
            The color of the text. Default is black.
        scale : int
            Scaling factor for text.
        align : int
            One of the :class:`TextAlign` options which specifies where the
            ``x`` and ``y`` parameters lie on the text. For example,
            :attr:`TextAlign.BOTTOM_LEFT` means that ``x`` and ``y`` indicate
            the position of the bottom-left corner of the textbox.
        """
        x *= self.dpscale
        y *= self.dpscale
        font_pt *= self.dpscale

        if color is None:
            color = np.array([0.0, 0.0, 0.0, 1.0])
        else:
            color = format_color_vector(color, 4)

        # Set up viewport for render
        self._configure_forward_pass_viewport(0)

        # Load font
        font = self._font_cache.get_font(font_name, font_pt)
        if not font._in_context():
            font._add_to_context()

        # Load program
        program = self._get_text_program()
        program._bind()

        # Set uniforms
        p = np.eye(4)
        p[0,0] = 2.0 / self.viewport_width
        p[0,3] = -1.0
        p[1,1] = 2.0 / self.viewport_height
        p[1,3] = -1.0
        program.set_uniform('projection', p)
        program.set_uniform('text_color', color)

        # Draw text
        font.render_string(text, x, y, scale, align)

    def read_color_buf(self):
        """Read and return the current viewport's color buffer.

        Alpha cannot be computed for an on-screen buffer.

        Returns
        -------
        color_im : (h, w, 3) uint8
            The color buffer in RGB byte format.
        """
        # Extract color image from frame buffer
        width, height = self.viewport_width, self.viewport_height
        glBindFramebuffer(GL_READ_FRAMEBUFFER, 0)
        glReadBuffer(GL_FRONT)
        color_buf = glReadPixels(0, 0, width, height, GL_RGB, GL_UNSIGNED_BYTE)

        # Re-format them into numpy arrays
        color_im = np.frombuffer(color_buf, dtype=np.uint8)
        color_im = color_im.reshape((height, width, 3))
        color_im = np.flip(color_im, axis=0)

        # Resize for macos if needed
        if sys.platform == 'darwin':
            color_im = self._resize_image(color_im, True)

        return color_im

    def read_depth_buf(self):
        """Read and return the current viewport's color buffer.

        Returns
        -------
        depth_im : (h, w) float32
            The depth buffer in linear units.
        """
        width, height = self.viewport_width, self.viewport_height
        glBindFramebuffer(GL_READ_FRAMEBUFFER, 0)
        glReadBuffer(GL_FRONT)
        depth_buf = glReadPixels(
            0, 0, width, height, GL_DEPTH_COMPONENT, GL_FLOAT
        )

        depth_im = np.frombuffer(depth_buf, dtype=np.float32)
        depth_im = depth_im.reshape((height, width))
        depth_im = np.flip(depth_im, axis=0)

        inf_inds = (depth_im == 1.0)
        depth_im = 2.0 * depth_im - 1.0
        z_near, z_far = self._latest_znear, self._latest_zfar
        noninf = np.logical_not(inf_inds)
        if z_far is None:
            depth_im[noninf] = 2 * z_near / (1.0 - depth_im[noninf])
        else:
            depth_im[noninf] = ((2.0 * z_near * z_far) /
                                (z_far + z_near - depth_im[noninf] *
                                (z_far - z_near)))
        depth_im[inf_inds] = 0.0

        # Resize for macos if needed
        if sys.platform == 'darwin':
            depth_im = self._resize_image(depth_im)

        return depth_im

    def delete(self):
        """Free all allocated OpenGL resources.
        """
        # Free shaders
        self._program_cache.clear()

        # Free fonts
        self._font_cache.clear()

        # Free meshes
        for mesh in self._meshes:
            for p in mesh.primitives:
                p.delete()

        # Free textures
        for mesh_texture in self._mesh_textures:
            mesh_texture.delete()

        for shadow_texture in self._shadow_textures:
            shadow_texture.delete()

        self._meshes = set()
        self._mesh_textures = set()
        self._shadow_textures = set()
        self._texture_alloc_idx = 0

        self._delete_main_framebuffer()
        self._delete_shadow_framebuffer()

    def __del__(self):
        try:
            self.delete()
        except Exception:
            pass

    ###########################################################################
    # Rendering passes
    ###########################################################################

    def _forward_pass(self, scene, flags, seg_node_map=None):
        # Set up viewport for render
        self._configure_forward_pass_viewport(flags)

        # Clear it
        if bool(flags & RenderFlags.SEG):
            glClearColor(0.0, 0.0, 0.0, 1.0)
            if seg_node_map is None:
                seg_node_map = {}
        else:
            glClearColor(*scene.bg_color)

        glClear(GL_COLOR_BUFFER_BIT | GL_DEPTH_BUFFER_BIT)

<<<<<<< HEAD
        if not bool(flags & RenderFlags.SEG or flags & RenderFlags.FLAT):
=======
        if not bool(flags & RenderFlags.SEG or flags & RenderFlags.DISABLE_AA):
>>>>>>> b3b6c4b9
            glEnable(GL_MULTISAMPLE)
        else:
            glDisable(GL_MULTISAMPLE)

        # Set up camera matrices
        V, P = self._get_camera_matrices(scene)

        program = None
        # Now, render each object in sorted order
        for node in self._sorted_mesh_nodes(scene):
            mesh = node.mesh

            # Skip the mesh if it's not visible
            if not mesh.is_visible:
                continue

            # If SEG, set color
            if bool(flags & RenderFlags.SEG):
                if node not in seg_node_map:
                    continue
                color = seg_node_map[node]
                if not isinstance(color, (list, tuple, np.ndarray)):
                    color = np.repeat(color, 3)
                else:
                    color = np.asanyarray(color)
                color = color / 255.0

            for primitive in mesh.primitives:

                # First, get and bind the appropriate program
                program = self._get_primitive_program(
                    primitive, flags, ProgramFlags.USE_MATERIAL
                )
                program._bind()

                # Set the camera uniforms
                program.set_uniform('V', V)
                program.set_uniform('P', P)
                program.set_uniform(
                    'cam_pos', scene.get_pose(scene.main_camera_node)[:3,3]
                )
                if bool(flags & RenderFlags.SEG):
                    program.set_uniform('color', color)

                # Next, bind the lighting
                if not (flags & RenderFlags.DEPTH_ONLY or flags & RenderFlags.FLAT or
                        flags & RenderFlags.SEG):
                    self._bind_lighting(scene, program, node, flags)

                # Finally, bind and draw the primitive
                self._bind_and_draw_primitive(
                    primitive=primitive,
                    pose=scene.get_pose(node),
                    program=program,
                    flags=flags
                )
                self._reset_active_textures()

        # Unbind the shader and flush the output
        if program is not None:
            program._unbind()
        glFlush()

        # If doing offscreen render, copy result from framebuffer and return
        if flags & RenderFlags.OFFSCREEN:
            return self._read_main_framebuffer(scene, flags)
        else:
            return

    def _shadow_mapping_pass(self, scene, light_node, flags):
        light = light_node.light

        # Set up viewport for render
        self._configure_shadow_mapping_viewport(light, flags)

        # Set up camera matrices
        V, P = self._get_light_cam_matrices(scene, light_node, flags)

        # Now, render each object in sorted order
        for node in self._sorted_mesh_nodes(scene):
            mesh = node.mesh

            # Skip the mesh if it's not visible
            if not mesh.is_visible:
                continue

            for primitive in mesh.primitives:

                # First, get and bind the appropriate program
                program = self._get_primitive_program(
                    primitive, flags, ProgramFlags.NONE
                )
                program._bind()

                # Set the camera uniforms
                program.set_uniform('V', V)
                program.set_uniform('P', P)
                program.set_uniform(
                    'cam_pos', scene.get_pose(scene.main_camera_node)[:3,3]
                )

                # Finally, bind and draw the primitive
                self._bind_and_draw_primitive(
                    primitive=primitive,
                    pose=scene.get_pose(node),
                    program=program,
                    flags=RenderFlags.DEPTH_ONLY
                )
                self._reset_active_textures()

        # Unbind the shader and flush the output
        if program is not None:
            program._unbind()
        glFlush()

    def _normals_pass(self, scene, flags):
        # Set up viewport for render
        self._configure_forward_pass_viewport(flags)
        program = None

        # Set up camera matrices
        V, P = self._get_camera_matrices(scene)

        # Now, render each object in sorted order
        for node in self._sorted_mesh_nodes(scene):
            mesh = node.mesh

            # Skip the mesh if it's not visible
            if not mesh.is_visible:
                continue

            for primitive in mesh.primitives:

                # Skip objects that don't have normals
                if not primitive.buf_flags & BufFlags.NORMAL:
                    continue

                # First, get and bind the appropriate program
                pf = ProgramFlags.NONE
                if flags & RenderFlags.VERTEX_NORMALS:
                    pf = pf | ProgramFlags.VERTEX_NORMALS
                if flags & RenderFlags.FACE_NORMALS:
                    pf = pf | ProgramFlags.FACE_NORMALS
                program = self._get_primitive_program(primitive, flags, pf)
                program._bind()

                # Set the camera uniforms
                program.set_uniform('V', V)
                program.set_uniform('P', P)
                program.set_uniform('normal_magnitude', 0.05 * primitive.scale)
                program.set_uniform(
                    'normal_color', np.array([0.1, 0.1, 1.0, 1.0])
                )

                # Finally, bind and draw the primitive
                self._bind_and_draw_primitive(
                    primitive=primitive,
                    pose=scene.get_pose(node),
                    program=program,
                    flags=RenderFlags.DEPTH_ONLY
                )
                self._reset_active_textures()

        # Unbind the shader and flush the output
        if program is not None:
            program._unbind()
        glFlush()

    ###########################################################################
    # Handlers for binding uniforms and drawing primitives
    ###########################################################################

    def _bind_and_draw_primitive(self, primitive, pose, program, flags):
        # Set model pose matrix
        program.set_uniform('M', pose)

        # Bind mesh buffers
        primitive._bind()

        # Bind mesh material
        if not (flags & RenderFlags.DEPTH_ONLY or flags & RenderFlags.SEG):
            material = primitive.material

            # Bind textures
            tf = material.tex_flags
            if tf & TexFlags.NORMAL:
                self._bind_texture(material.normalTexture,
                                   'material.normal_texture', program)
            if tf & TexFlags.OCCLUSION:
                self._bind_texture(material.occlusionTexture,
                                   'material.occlusion_texture', program)
            if tf & TexFlags.EMISSIVE:
                self._bind_texture(material.emissiveTexture,
                                   'material.emissive_texture', program)
            if tf & TexFlags.BASE_COLOR:
                self._bind_texture(material.baseColorTexture,
                                   'material.base_color_texture', program)
            if tf & TexFlags.METALLIC_ROUGHNESS:
                self._bind_texture(material.metallicRoughnessTexture,
                                   'material.metallic_roughness_texture',
                                   program)
            if tf & TexFlags.DIFFUSE:
                self._bind_texture(material.diffuseTexture,
                                   'material.diffuse_texture', program)
            if tf & TexFlags.SPECULAR_GLOSSINESS:
                self._bind_texture(material.specularGlossinessTexture,
                                   'material.specular_glossiness_texture',
                                   program)

            # Bind other uniforms
            b = 'material.{}'
            program.set_uniform(b.format('emissive_factor'),
                                material.emissiveFactor)
            if isinstance(material, MetallicRoughnessMaterial):
                program.set_uniform(b.format('base_color_factor'),
                                    material.baseColorFactor)
                program.set_uniform(b.format('metallic_factor'),
                                    material.metallicFactor)
                program.set_uniform(b.format('roughness_factor'),
                                    material.roughnessFactor)
            elif isinstance(material, SpecularGlossinessMaterial):
                program.set_uniform(b.format('diffuse_factor'),
                                    material.diffuseFactor)
                program.set_uniform(b.format('specular_factor'),
                                    material.specularFactor)
                program.set_uniform(b.format('glossiness_factor'),
                                    material.glossinessFactor)

            # Set blending options
            if material.alphaMode == 'BLEND':
                glEnable(GL_BLEND)
                glBlendFunc(GL_SRC_ALPHA, GL_ONE_MINUS_SRC_ALPHA)
            else:
                glEnable(GL_BLEND)
                glBlendFunc(GL_ONE, GL_ZERO)

            # Set wireframe mode
            wf = material.wireframe
            if flags & RenderFlags.FLIP_WIREFRAME:
                wf = not wf
            if (flags & RenderFlags.ALL_WIREFRAME) or wf:
                glPolygonMode(GL_FRONT_AND_BACK, GL_LINE)
            else:
                glPolygonMode(GL_FRONT_AND_BACK, GL_FILL)

            # Set culling mode
            if material.doubleSided or flags & RenderFlags.SKIP_CULL_FACES:
                glDisable(GL_CULL_FACE)
            else:
                glEnable(GL_CULL_FACE)
                glCullFace(GL_BACK)
        else:
            glEnable(GL_CULL_FACE)
            glEnable(GL_BLEND)
            glCullFace(GL_BACK)
            glBlendFunc(GL_ONE, GL_ZERO)
            glPolygonMode(GL_FRONT_AND_BACK, GL_FILL)

        # Set point size if needed
        glDisable(GL_PROGRAM_POINT_SIZE)
        if primitive.mode == GLTF.POINTS:
            glEnable(GL_PROGRAM_POINT_SIZE)
            glPointSize(self.point_size)

        # Render mesh
        n_instances = 1
        if primitive.poses is not None:
            n_instances = len(primitive.poses)

        if primitive.indices is not None:
            glDrawElementsInstanced(
                primitive.mode, primitive.indices.size, GL_UNSIGNED_INT,
                ctypes.c_void_p(0), n_instances
            )
        else:
            glDrawArraysInstanced(
                primitive.mode, 0, len(primitive.positions), n_instances
            )

        # Unbind mesh buffers
        primitive._unbind()

    def _bind_lighting(self, scene, program, node, flags):
        """Bind all lighting uniform values for a scene.
        """
        max_n_lights = self._compute_max_n_lights(flags)

        n_d = min(len(scene.directional_light_nodes), max_n_lights[0])
        n_s = min(len(scene.spot_light_nodes), max_n_lights[1])
        n_p = min(len(scene.point_light_nodes), max_n_lights[2])
        program.set_uniform('ambient_light', scene.ambient_light)
        program.set_uniform('n_directional_lights', n_d)
        program.set_uniform('n_spot_lights', n_s)
        program.set_uniform('n_point_lights', n_p)
        plc = 0
        slc = 0
        dlc = 0

        light_nodes = scene.light_nodes
        if (len(scene.directional_light_nodes) > max_n_lights[0] or
                len(scene.spot_light_nodes) > max_n_lights[1] or
                len(scene.point_light_nodes) > max_n_lights[2]):
            light_nodes = self._sorted_nodes_by_distance(
                scene, scene.light_nodes, node
            )

        for n in light_nodes:
            light = n.light
            pose = scene.get_pose(n)
            position = pose[:3,3]
            direction = -pose[:3,2]

            if isinstance(light, PointLight):
                if plc == max_n_lights[2]:
                    continue
                b = 'point_lights[{}].'.format(plc)
                plc += 1
                shadow = bool(flags & RenderFlags.SHADOWS_POINT)
                program.set_uniform(b + 'position', position)
            elif isinstance(light, SpotLight):
                if slc == max_n_lights[1]:
                    continue
                b = 'spot_lights[{}].'.format(slc)
                slc += 1
                shadow = bool(flags & RenderFlags.SHADOWS_SPOT)
                las = 1.0 / max(0.001, np.cos(light.innerConeAngle) -
                                np.cos(light.outerConeAngle))
                lao = -np.cos(light.outerConeAngle) * las
                program.set_uniform(b + 'direction', direction)
                program.set_uniform(b + 'position', position)
                program.set_uniform(b + 'light_angle_scale', las)
                program.set_uniform(b + 'light_angle_offset', lao)
            else:
                if dlc == max_n_lights[0]:
                    continue
                b = 'directional_lights[{}].'.format(dlc)
                dlc += 1
                shadow = bool(flags & RenderFlags.SHADOWS_DIRECTIONAL)
                program.set_uniform(b + 'direction', direction)

            program.set_uniform(b + 'color', light.color)
            program.set_uniform(b + 'intensity', light.intensity)
            # if light.range is not None:
            #     program.set_uniform(b + 'range', light.range)
            # else:
            #     program.set_uniform(b + 'range', 0)

            if shadow:
                self._bind_texture(light.shadow_texture,
                                   b + 'shadow_map', program)
                if not isinstance(light, PointLight):
                    V, P = self._get_light_cam_matrices(scene, n, flags)
                    program.set_uniform(b + 'light_matrix', P.dot(V))
                else:
                    raise NotImplementedError(
                        'Point light shadows not implemented'
                    )

    def _sorted_mesh_nodes(self, scene):
        cam_loc = scene.get_pose(scene.main_camera_node)[:3,3]
        solid_nodes = []
        trans_nodes = []
        for node in scene.mesh_nodes:
            mesh = node.mesh
            if mesh.is_transparent:
                trans_nodes.append(node)
            else:
                solid_nodes.append(node)

        # TODO BETTER SORTING METHOD
        trans_nodes.sort(
            key=lambda n: -np.linalg.norm(scene.get_pose(n)[:3,3] - cam_loc)
        )
        solid_nodes.sort(
            key=lambda n: -np.linalg.norm(scene.get_pose(n)[:3,3] - cam_loc)
        )

        return solid_nodes + trans_nodes

    def _sorted_nodes_by_distance(self, scene, nodes, compare_node):
        nodes = list(nodes)
        compare_posn = scene.get_pose(compare_node)[:3,3]
        nodes.sort(key=lambda n: np.linalg.norm(
            scene.get_pose(n)[:3,3] - compare_posn)
        )
        return nodes

    ###########################################################################
    # Context Management
    ###########################################################################

    def _update_context(self, scene, flags):

        # Update meshes
        scene_meshes = scene.meshes

        # Add new meshes to context
        for mesh in scene_meshes - self._meshes:
            for p in mesh.primitives:
                p._add_to_context()

        # Remove old meshes from context
        for mesh in self._meshes - scene_meshes:
            for p in mesh.primitives:
                p.delete()

        self._meshes = scene_meshes.copy()

        # Update mesh textures
        mesh_textures = set()
        for m in scene_meshes:
            for p in m.primitives:
                mesh_textures |= p.material.textures

        # Add new textures to context
        for texture in mesh_textures - self._mesh_textures:
            texture._add_to_context()

        # Remove old textures from context
        for texture in self._mesh_textures - mesh_textures:
            texture.delete()

        self._mesh_textures = mesh_textures.copy()

        shadow_textures = set()
        for l in scene.lights:
            # Create if needed
            active = False
            if (isinstance(l, DirectionalLight) and
                    flags & RenderFlags.SHADOWS_DIRECTIONAL):
                active = True
            elif (isinstance(l, PointLight) and
                    flags & RenderFlags.SHADOWS_POINT):
                active = True
            elif isinstance(l, SpotLight) and flags & RenderFlags.SHADOWS_SPOT:
                active = True

            if active and l.shadow_texture is None:
                l._generate_shadow_texture()
            if l.shadow_texture is not None:
                shadow_textures.add(l.shadow_texture)

        # Add new textures to context
        for texture in shadow_textures - self._shadow_textures:
            texture._add_to_context()

        # Remove old textures from context
        for texture in self._shadow_textures - shadow_textures:
            texture.delete()

        self._shadow_textures = shadow_textures.copy()

    ###########################################################################
    # Texture Management
    ###########################################################################

    def _bind_texture(self, texture, uniform_name, program):
        """Bind a texture to an active texture unit and return
        the texture unit index that was used.
        """
        tex_id = self._get_next_active_texture()
        glActiveTexture(GL_TEXTURE0 + tex_id)
        texture._bind()
        program.set_uniform(uniform_name, tex_id)

    def _get_next_active_texture(self):
        val = self._texture_alloc_idx
        self._texture_alloc_idx += 1
        return val

    def _reset_active_textures(self):
        self._texture_alloc_idx = 0

    ###########################################################################
    # Camera Matrix Management
    ###########################################################################

    def _get_camera_matrices(self, scene):
        main_camera_node = scene.main_camera_node
        if main_camera_node is None:
            raise ValueError('Cannot render scene without a camera')
        P = main_camera_node.camera.get_projection_matrix(
            width=self.viewport_width, height=self.viewport_height
        )
        pose = scene.get_pose(main_camera_node)
        V = np.linalg.inv(pose)  # V maps from world to camera
        return V, P

    def _get_light_cam_matrices(self, scene, light_node, flags):
        light = light_node.light
        pose = scene.get_pose(light_node).copy()
        s = scene.scale
        camera = light._get_shadow_camera(s)
        P = camera.get_projection_matrix()
        if isinstance(light, DirectionalLight):
            direction = -pose[:3,2]
            c = scene.centroid
            loc = c - direction * s
            pose[:3,3] = loc
        V = np.linalg.inv(pose)  # V maps from world to camera
        return V, P

    ###########################################################################
    # Shader Program Management
    ###########################################################################

    def _get_text_program(self):
        program = self._program_cache.get_program(
            vertex_shader='text.vert',
            fragment_shader='text.frag'
        )

        if not program._in_context():
            program._add_to_context()

        return program

    def _compute_max_n_lights(self, flags):
        max_n_lights = [MAX_N_LIGHTS, MAX_N_LIGHTS, MAX_N_LIGHTS]
        n_tex_units = glGetIntegerv(GL_MAX_TEXTURE_IMAGE_UNITS)

        # Reserved texture units: 6
        #   Normal Map
        #   Occlusion Map
        #   Emissive Map
        #   Base Color or Diffuse Map
        #   MR or SG Map
        #   Environment cubemap

        n_reserved_textures = 6
        n_available_textures = n_tex_units - n_reserved_textures

        # Distribute textures evenly among lights with shadows, with
        # a preference for directional lights
        n_shadow_types = 0
        if flags & RenderFlags.SHADOWS_DIRECTIONAL:
            n_shadow_types += 1
        if flags & RenderFlags.SHADOWS_SPOT:
            n_shadow_types += 1
        if flags & RenderFlags.SHADOWS_POINT:
            n_shadow_types += 1

        if n_shadow_types > 0:
            tex_per_light = n_available_textures // n_shadow_types

            if flags & RenderFlags.SHADOWS_DIRECTIONAL:
                max_n_lights[0] = (
                    tex_per_light +
                    (n_available_textures - tex_per_light * n_shadow_types)
                )
            if flags & RenderFlags.SHADOWS_SPOT:
                max_n_lights[1] = tex_per_light
            if flags & RenderFlags.SHADOWS_POINT:
                max_n_lights[2] = tex_per_light

        return max_n_lights

    def _get_primitive_program(self, primitive, flags, program_flags):
        vertex_shader = None
        fragment_shader = None
        geometry_shader = None
        defines = {}

        if (bool(program_flags & ProgramFlags.USE_MATERIAL) and
                not flags & RenderFlags.DEPTH_ONLY and
                not flags & RenderFlags.FLAT and
                not flags & RenderFlags.SEG):
            vertex_shader = 'mesh.vert'
            fragment_shader = 'mesh.frag'
        elif bool(program_flags & (ProgramFlags.VERTEX_NORMALS |
                                   ProgramFlags.FACE_NORMALS)):
            vertex_shader = 'vertex_normals.vert'
            if primitive.mode == GLTF.POINTS:
                geometry_shader = 'vertex_normals_pc.geom'
            else:
                geometry_shader = 'vertex_normals.geom'
            fragment_shader = 'vertex_normals.frag'
        elif flags & RenderFlags.FLAT:
            vertex_shader = 'flat.vert'
            fragment_shader = 'flat.frag'
        elif flags & RenderFlags.SEG:
            vertex_shader = 'segmentation.vert'
            fragment_shader = 'segmentation.frag'
        else:
            vertex_shader = 'mesh_depth.vert'
            fragment_shader = 'mesh_depth.frag'

        # Set up vertex buffer DEFINES
        bf = primitive.buf_flags
        buf_idx = 1
        if bf & BufFlags.NORMAL:
            defines['NORMAL_LOC'] = buf_idx
            buf_idx += 1
        if bf & BufFlags.TANGENT:
            defines['TANGENT_LOC'] = buf_idx
            buf_idx += 1
        if bf & BufFlags.TEXCOORD_0:
            defines['TEXCOORD_0_LOC'] = buf_idx
            buf_idx += 1
        if bf & BufFlags.TEXCOORD_1:
            defines['TEXCOORD_1_LOC'] = buf_idx
            buf_idx += 1
        if bf & BufFlags.COLOR_0:
            defines['COLOR_0_LOC'] = buf_idx
            buf_idx += 1
        if bf & BufFlags.JOINTS_0:
            defines['JOINTS_0_LOC'] = buf_idx
            buf_idx += 1
        if bf & BufFlags.WEIGHTS_0:
            defines['WEIGHTS_0_LOC'] = buf_idx
            buf_idx += 1
        defines['INST_M_LOC'] = buf_idx

        # Set up shadow mapping defines
        if flags & RenderFlags.SHADOWS_DIRECTIONAL:
            defines['DIRECTIONAL_LIGHT_SHADOWS'] = 1
        if flags & RenderFlags.SHADOWS_SPOT:
            defines['SPOT_LIGHT_SHADOWS'] = 1
        if flags & RenderFlags.SHADOWS_POINT:
            defines['POINT_LIGHT_SHADOWS'] = 1
        max_n_lights = self._compute_max_n_lights(flags)
        defines['MAX_DIRECTIONAL_LIGHTS'] = max_n_lights[0]
        defines['MAX_SPOT_LIGHTS'] = max_n_lights[1]
        defines['MAX_POINT_LIGHTS'] = max_n_lights[2]

        # Set up vertex normal defines
        if program_flags & ProgramFlags.VERTEX_NORMALS:
            defines['VERTEX_NORMALS'] = 1
        if program_flags & ProgramFlags.FACE_NORMALS:
            defines['FACE_NORMALS'] = 1

        # Set up material texture defines
        if bool(program_flags & ProgramFlags.USE_MATERIAL):
            tf = primitive.material.tex_flags
            if tf & TexFlags.NORMAL:
                defines['HAS_NORMAL_TEX'] = 1
            if tf & TexFlags.OCCLUSION:
                defines['HAS_OCCLUSION_TEX'] = 1
            if tf & TexFlags.EMISSIVE:
                defines['HAS_EMISSIVE_TEX'] = 1
            if tf & TexFlags.BASE_COLOR:
                defines['HAS_BASE_COLOR_TEX'] = 1
            if tf & TexFlags.METALLIC_ROUGHNESS:
                defines['HAS_METALLIC_ROUGHNESS_TEX'] = 1
            if tf & TexFlags.DIFFUSE:
                defines['HAS_DIFFUSE_TEX'] = 1
            if tf & TexFlags.SPECULAR_GLOSSINESS:
                defines['HAS_SPECULAR_GLOSSINESS_TEX'] = 1
            if isinstance(primitive.material, MetallicRoughnessMaterial):
                defines['USE_METALLIC_MATERIAL'] = 1
            elif isinstance(primitive.material, SpecularGlossinessMaterial):
                defines['USE_GLOSSY_MATERIAL'] = 1

        program = self._program_cache.get_program(
            vertex_shader=vertex_shader,
            fragment_shader=fragment_shader,
            geometry_shader=geometry_shader,
            defines=defines
        )

        if not program._in_context():
            program._add_to_context()

        return program

    ###########################################################################
    # Viewport Management
    ###########################################################################

    def _configure_forward_pass_viewport(self, flags):

        # If using offscreen render, bind main framebuffer
        if flags & RenderFlags.OFFSCREEN:
            self._configure_main_framebuffer()
            glBindFramebuffer(GL_DRAW_FRAMEBUFFER, self._main_fb_ms)
        else:
            glBindFramebuffer(GL_DRAW_FRAMEBUFFER, 0)

        glViewport(0, 0, self.viewport_width, self.viewport_height)
        glEnable(GL_DEPTH_TEST)
        glDepthMask(GL_TRUE)
        glDepthFunc(GL_LESS)
        glDepthRange(0.0, 1.0)

    def _configure_shadow_mapping_viewport(self, light, flags):
        self._configure_shadow_framebuffer()
        glBindFramebuffer(GL_FRAMEBUFFER, self._shadow_fb)
        light.shadow_texture._bind()
        light.shadow_texture._bind_as_depth_attachment()
        glActiveTexture(GL_TEXTURE0)
        light.shadow_texture._bind()
        glDrawBuffer(GL_NONE)
        glReadBuffer(GL_NONE)

        glClear(GL_DEPTH_BUFFER_BIT)
        glViewport(0, 0, SHADOW_TEX_SZ, SHADOW_TEX_SZ)
        glEnable(GL_DEPTH_TEST)
        glDepthMask(GL_TRUE)
        glDepthFunc(GL_LESS)
        glDepthRange(0.0, 1.0)
        glDisable(GL_CULL_FACE)
        glDisable(GL_BLEND)

    ###########################################################################
    # Framebuffer Management
    ###########################################################################

    def _configure_shadow_framebuffer(self):
        if self._shadow_fb is None:
            self._shadow_fb = glGenFramebuffers(1)

    def _delete_shadow_framebuffer(self):
        if self._shadow_fb is not None:
            glDeleteFramebuffers(1, [self._shadow_fb])

    def _configure_main_framebuffer(self):
        # If mismatch with prior framebuffer, delete it
        if (self._main_fb is not None and
                self.viewport_width != self._main_fb_dims[0] or
                self.viewport_height != self._main_fb_dims[1]):
            self._delete_main_framebuffer()

        # If framebuffer doesn't exist, create it
        if self._main_fb is None:
            # Generate standard buffer
            self._main_cb, self._main_db = glGenRenderbuffers(2)

            glBindRenderbuffer(GL_RENDERBUFFER, self._main_cb)
            glRenderbufferStorage(
                GL_RENDERBUFFER, GL_RGBA,
                self.viewport_width, self.viewport_height
            )

            glBindRenderbuffer(GL_RENDERBUFFER, self._main_db)
            glRenderbufferStorage(
                GL_RENDERBUFFER, GL_DEPTH_COMPONENT24,
                self.viewport_width, self.viewport_height
            )

            self._main_fb = glGenFramebuffers(1)
            glBindFramebuffer(GL_DRAW_FRAMEBUFFER, self._main_fb)
            glFramebufferRenderbuffer(
                GL_DRAW_FRAMEBUFFER, GL_COLOR_ATTACHMENT0,
                GL_RENDERBUFFER, self._main_cb
            )
            glFramebufferRenderbuffer(
                GL_DRAW_FRAMEBUFFER, GL_DEPTH_ATTACHMENT,
                GL_RENDERBUFFER, self._main_db
            )

            # Generate multisample buffer
            self._main_cb_ms, self._main_db_ms = glGenRenderbuffers(2)
            glBindRenderbuffer(GL_RENDERBUFFER, self._main_cb_ms)
            glRenderbufferStorageMultisample(
                GL_RENDERBUFFER, 4, GL_RGBA,
                self.viewport_width, self.viewport_height
            )
            glBindRenderbuffer(GL_RENDERBUFFER, self._main_db_ms)
            glRenderbufferStorageMultisample(
                GL_RENDERBUFFER, 4, GL_DEPTH_COMPONENT24,
                self.viewport_width, self.viewport_height
            )
            self._main_fb_ms = glGenFramebuffers(1)
            glBindFramebuffer(GL_DRAW_FRAMEBUFFER, self._main_fb_ms)
            glFramebufferRenderbuffer(
                GL_DRAW_FRAMEBUFFER, GL_COLOR_ATTACHMENT0,
                GL_RENDERBUFFER, self._main_cb_ms
            )
            glFramebufferRenderbuffer(
                GL_DRAW_FRAMEBUFFER, GL_DEPTH_ATTACHMENT,
                GL_RENDERBUFFER, self._main_db_ms
            )

            self._main_fb_dims = (self.viewport_width, self.viewport_height)

    def _delete_main_framebuffer(self):
        if self._main_fb is not None:
            glDeleteFramebuffers(2, [self._main_fb, self._main_fb_ms])
        if self._main_cb is not None:
            glDeleteRenderbuffers(2, [self._main_cb, self._main_cb_ms])
        if self._main_db is not None:
            glDeleteRenderbuffers(2, [self._main_db, self._main_db_ms])

        self._main_fb = None
        self._main_cb = None
        self._main_db = None
        self._main_fb_ms = None
        self._main_cb_ms = None
        self._main_db_ms = None
        self._main_fb_dims = (None, None)

    def _read_main_framebuffer(self, scene, flags):
        width, height = self._main_fb_dims[0], self._main_fb_dims[1]

        # Bind framebuffer and blit buffers
        glBindFramebuffer(GL_READ_FRAMEBUFFER, self._main_fb_ms)
        glBindFramebuffer(GL_DRAW_FRAMEBUFFER, self._main_fb)
        glBlitFramebuffer(
            0, 0, width, height, 0, 0, width, height,
            GL_COLOR_BUFFER_BIT, GL_LINEAR
        )
        glBlitFramebuffer(
            0, 0, width, height, 0, 0, width, height,
            GL_DEPTH_BUFFER_BIT, GL_NEAREST
        )
        glBindFramebuffer(GL_READ_FRAMEBUFFER, self._main_fb)

        # Read depth
        depth_buf = glReadPixels(
            0, 0, width, height, GL_DEPTH_COMPONENT, GL_FLOAT
        )
        depth_im = np.frombuffer(depth_buf, dtype=np.float32)
        depth_im = depth_im.reshape((height, width))
        depth_im = np.flip(depth_im, axis=0)
        inf_inds = (depth_im == 1.0)
        depth_im = 2.0 * depth_im - 1.0
        z_near = scene.main_camera_node.camera.znear
        z_far = scene.main_camera_node.camera.zfar
        noninf = np.logical_not(inf_inds)
        if z_far is None:
            depth_im[noninf] = 2 * z_near / (1.0 - depth_im[noninf])
        else:
            depth_im[noninf] = ((2.0 * z_near * z_far) /
                                (z_far + z_near - depth_im[noninf] *
                                (z_far - z_near)))
        depth_im[inf_inds] = 0.0

        # Resize for macos if needed
        if sys.platform == 'darwin':
            depth_im = self._resize_image(depth_im)

        if flags & RenderFlags.DEPTH_ONLY:
            return depth_im

        # Read color
        if flags & RenderFlags.RGBA:
            color_buf = glReadPixels(
                0, 0, width, height, GL_RGBA, GL_UNSIGNED_BYTE
            )
            color_im = np.frombuffer(color_buf, dtype=np.uint8)
            color_im = color_im.reshape((height, width, 4))
        else:
            color_buf = glReadPixels(
                0, 0, width, height, GL_RGB, GL_UNSIGNED_BYTE
            )
            color_im = np.frombuffer(color_buf, dtype=np.uint8)
            color_im = color_im.reshape((height, width, 3))
        color_im = np.flip(color_im, axis=0)

        # Resize for macos if needed
        if sys.platform == 'darwin':
            color_im = self._resize_image(color_im, True)

        return color_im, depth_im

    def _resize_image(self, value, antialias=False):
        """If needed, rescale the render for MacOS."""
        img = PIL.Image.fromarray(value)
        resample = PIL.Image.NEAREST
        if antialias:
            resample = PIL.Image.BILINEAR
        size = (self.viewport_width // self.dpscale,
                self.viewport_height // self.dpscale)
        img = img.resize(size, resample=resample)
        return np.array(img)

    ###########################################################################
    # Shadowmap Debugging
    ###########################################################################

    def _forward_pass_no_reset(self, scene, flags):
        # Set up camera matrices
        V, P = self._get_camera_matrices(scene)

        # Now, render each object in sorted order
        for node in self._sorted_mesh_nodes(scene):
            mesh = node.mesh

            # Skip the mesh if it's not visible
            if not mesh.is_visible:
                continue

            for primitive in mesh.primitives:

                # First, get and bind the appropriate program
                program = self._get_primitive_program(
                    primitive, flags, ProgramFlags.USE_MATERIAL
                )
                program._bind()

                # Set the camera uniforms
                program.set_uniform('V', V)
                program.set_uniform('P', P)
                program.set_uniform(
                    'cam_pos', scene.get_pose(scene.main_camera_node)[:3,3]
                )

                # Next, bind the lighting
                if not flags & RenderFlags.DEPTH_ONLY and not flags & RenderFlags.FLAT:
                    self._bind_lighting(scene, program, node, flags)

                # Finally, bind and draw the primitive
                self._bind_and_draw_primitive(
                    primitive=primitive,
                    pose=scene.get_pose(node),
                    program=program,
                    flags=flags
                )
                self._reset_active_textures()

        # Unbind the shader and flush the output
        if program is not None:
            program._unbind()
        glFlush()

    def _render_light_shadowmaps(self, scene, light_nodes, flags, tile=False):
        glBindFramebuffer(GL_DRAW_FRAMEBUFFER, 0)
        glClearColor(*scene.bg_color)
        glClear(GL_COLOR_BUFFER_BIT | GL_DEPTH_BUFFER_BIT)
        glEnable(GL_DEPTH_TEST)
        glDepthMask(GL_TRUE)
        glDepthFunc(GL_LESS)
        glDepthRange(0.0, 1.0)

        w = self.viewport_width
        h = self.viewport_height

        num_nodes = len(light_nodes)
        viewport_dims = {
            (0, 2): [0, h // 2, w // 2, h],
            (1, 2): [w // 2, h // 2, w, h],
            (0, 3): [0, h // 2, w // 2, h],
            (1, 3): [w // 2, h // 2, w, h],
            (2, 3): [0, 0, w // 2, h // 2],
            (0, 4): [0, h // 2, w // 2, h],
            (1, 4): [w // 2, h // 2, w, h],
            (2, 4): [0, 0, w // 2, h // 2],
            (3, 4): [w // 2, 0, w, h // 2]
        }

        if tile:
            for i, ln in enumerate(light_nodes):
                light = ln.light

                if light.shadow_texture is None:
                    raise ValueError('Light does not have a shadow texture')

                glViewport(*viewport_dims[(i, num_nodes + 1)])

                program = self._get_debug_quad_program()
                program._bind()
                self._bind_texture(light.shadow_texture, 'depthMap', program)
                self._render_debug_quad()
                self._reset_active_textures()
                glFlush()
            i += 1
            glViewport(*viewport_dims[(i, num_nodes + 1)])
            self._forward_pass_no_reset(scene, flags)
        else:
            for i, ln in enumerate(light_nodes):
                light = ln.light

                if light.shadow_texture is None:
                    raise ValueError('Light does not have a shadow texture')

                glViewport(0, 0, self.viewport_width, self.viewport_height)

                program = self._get_debug_quad_program()
                program._bind()
                self._bind_texture(light.shadow_texture, 'depthMap', program)
                self._render_debug_quad()
                self._reset_active_textures()
                glFlush()
                return

    def _get_debug_quad_program(self):
        program = self._program_cache.get_program(
            vertex_shader='debug_quad.vert',
            fragment_shader='debug_quad.frag'
        )
        if not program._in_context():
            program._add_to_context()
        return program

    def _render_debug_quad(self):
        x = glGenVertexArrays(1)
        glBindVertexArray(x)
        glDrawArrays(GL_TRIANGLES, 0, 6)
        glBindVertexArray(0)
        glDeleteVertexArrays(1, [x])<|MERGE_RESOLUTION|>--- conflicted
+++ resolved
@@ -335,11 +335,7 @@
 
         glClear(GL_COLOR_BUFFER_BIT | GL_DEPTH_BUFFER_BIT)
 
-<<<<<<< HEAD
-        if not bool(flags & RenderFlags.SEG or flags & RenderFlags.FLAT):
-=======
         if not bool(flags & RenderFlags.SEG or flags & RenderFlags.DISABLE_AA):
->>>>>>> b3b6c4b9
             glEnable(GL_MULTISAMPLE)
         else:
             glDisable(GL_MULTISAMPLE)
